--- conflicted
+++ resolved
@@ -183,15 +183,11 @@
     // write dataframes to disk
     let mut n_rows = 0;
     for (datatype, mut df) in dfs {
-<<<<<<< HEAD
         let df_height = df.height() as u64;
         if env.skip_empty == Some(true) && df_height == 0 {
             continue;
         };
         n_rows += df_height;
-=======
-        n_rows += df.height() as u64;
->>>>>>> da6ce5e9
         let path = paths.get(&datatype).ok_or_else(|| {
             CollectError::CollectError("could not get path for datatype".to_string())
         })?;
