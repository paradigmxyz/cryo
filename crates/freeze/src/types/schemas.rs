<<<<<<< HEAD
/// types and functions related to schemas
use std::collections::HashSet;

use indexmap::IndexMap;
=======
use indexmap::{IndexMap, IndexSet};
>>>>>>> cabe7b04
use thiserror::Error;

use crate::types::{ColumnEncoding, Datatype};

/// Schema for a particular table
#[derive(Clone, Debug, Eq, PartialEq)]
pub struct Table {
    columns: IndexMap<String, ColumnType>,

    /// datatype of Table
    pub datatype: Datatype,

    /// sort order for rows
    pub sort_columns: Option<Vec<String>>,

    /// representations to use for u256 columns
    pub u256_types: HashSet<U256Type>,

    /// representation to use for binary columns
    pub binary_type: ColumnEncoding,
}

impl Table {
    /// return whether schema has a column
    pub fn has_column(&self, column: &str) -> bool {
        self.columns.contains_key(column)
    }

    /// get ColumnType of column
    pub fn column_type(&self, column: &str) -> Option<ColumnType> {
        self.columns.get(column).cloned()
    }

    /// get columns of Table
    pub fn columns(&self) -> Vec<&str> {
        self.columns.keys().map(|x| x.as_str()).collect()
    }
}

/// representation of a U256 datum
#[derive(Hash, Clone, Debug, Eq, PartialEq)]
pub enum U256Type {
    /// Binary representation
    Binary,
    /// String representation
    String,
    /// F32 representation
    F32,
    /// F64 representation
    F64,
    /// U32 representation
    U32,
    /// U64 representation
    U64,
    /// Decimal128 representation
    Decimal128,
}

impl U256Type {
    /// convert U256Type to Columntype
    pub fn to_columntype(&self) -> ColumnType {
        match self {
            U256Type::Binary => ColumnType::Binary,
            U256Type::String => ColumnType::String,
            U256Type::F32 => ColumnType::Float32,
            U256Type::F64 => ColumnType::Float64,
            U256Type::U32 => ColumnType::UInt32,
            U256Type::U64 => ColumnType::UInt64,
            U256Type::Decimal128 => ColumnType::Decimal128,
        }
    }

    /// get column name suffix of U256Type
    pub fn suffix(&self) -> String {
        match self {
            U256Type::Binary => "_binary".to_string(),
            U256Type::String => "_string".to_string(),
            U256Type::F32 => "_f32".to_string(),
            U256Type::F64 => "_f64".to_string(),
            U256Type::U32 => "_u32".to_string(),
            U256Type::U64 => "_u64".to_string(),
            U256Type::Decimal128 => "_d128".to_string(),
        }
    }
}

/// datatype of column
#[derive(Clone, Copy, Debug, Eq, PartialEq)]
pub enum ColumnType {
    /// UInt32 column type
    UInt32,
    /// UInt64 column type
    UInt64,
    /// U256 column type
    UInt256,
    /// Int32 column type
    Int32,
    /// Int64 column type
    Int64,
    /// Float32 column type
    Float32,
    /// Float64 column type
    Float64,
    /// Decimal128 column type
    Decimal128,
    /// String column type
    String,
    /// Binary column type
    Binary,
    /// Hex column type
    Hex,
}

impl ColumnType {
    /// convert ColumnType to str
    pub fn as_str(&self) -> &'static str {
        match *self {
            ColumnType::UInt32 => "uint32",
            ColumnType::UInt64 => "uint64",
            ColumnType::UInt256 => "uint256",
            ColumnType::Int32 => "int32",
            ColumnType::Int64 => "int64",
            ColumnType::Float32 => "float32",
            ColumnType::Float64 => "float64",
            ColumnType::Decimal128 => "decimal128",
            ColumnType::String => "string",
            ColumnType::Binary => "binary",
            ColumnType::Hex => "hex",
        }
    }
}

/// Error related to Schemas
#[derive(Error, Debug)]
pub enum SchemaError {
    /// Invalid column being operated on
    #[error("Invalid column")]
    InvalidColumn,
}

impl Datatype {
    /// get schema for a particular datatype
    pub fn table_schema(
        &self,
        u256_types: &HashSet<U256Type>,
        binary_column_format: &ColumnEncoding,
        include_columns: &Option<Vec<String>>,
        exclude_columns: &Option<Vec<String>>,
        columns: &Option<Vec<String>>,
        sort: Option<Vec<String>>,
    ) -> Result<Table, SchemaError> {
        let column_types = self.dataset().column_types();
        let all_columns = column_types.keys().map(|k| k.to_string()).collect();
        let default_columns = self.dataset().default_columns();
        let used_columns = compute_used_columns(
            all_columns,
            default_columns,
            include_columns,
            exclude_columns,
            columns,
        );
        let mut columns = IndexMap::new();
        for column in used_columns {
            let mut ctype = column_types.get(column.as_str()).ok_or(SchemaError::InvalidColumn)?;
            if (*binary_column_format == ColumnEncoding::Hex) & (ctype == &ColumnType::Binary) {
                ctype = &ColumnType::Hex;
            }
            columns.insert((*column.clone()).to_string(), *ctype);
        }
        let schema = Table {
            datatype: *self,
            sort_columns: sort,
            columns,
            u256_types: u256_types.clone(),
            binary_type: binary_column_format.clone(),
        };
        Ok(schema)
    }
}

fn compute_used_columns(
    all_columns: IndexSet<String>,
    default_columns: Vec<&str>,
    include_columns: &Option<Vec<String>>,
    exclude_columns: &Option<Vec<String>>,
    columns: &Option<Vec<String>>,
) -> IndexSet<String> {
    if let Some(columns) = columns {
        if (columns.len() == 1) & columns.contains(&"all".to_string()) {
            return all_columns
        }
        return columns.iter().map(|x| x.to_string()).collect()
    }
    let mut result_set = IndexSet::from_iter(default_columns.iter().map(|s| s.to_string()));
    if let Some(include) = include_columns {
        if (include.len() == 1) & include.contains(&"all".to_string()) {
            return all_columns
        }
        // Permissively skip `include` columns that are not in this dataset (they might apply to
        // other dataset)
        result_set.extend(include.iter().cloned());
        result_set = result_set.intersection(&all_columns).cloned().collect()
    }
    if let Some(exclude) = exclude_columns {
        let exclude_set = IndexSet::<String>::from_iter(exclude.iter().cloned());
        result_set = result_set.difference(&exclude_set).cloned().collect()
    }
    result_set
}

#[cfg(test)]
mod tests {
    use super::*;

    #[test]
    fn test_table_schema_explicit_cols() {
        let cols = Some(vec!["number".to_string(), "hash".to_string()]);
        let table =
            Datatype::Blocks.table_schema(&ColumnEncoding::Hex, &None, &None, &cols, None).unwrap();
        assert_eq!(vec!["number", "hash"], table.columns());

        // "all" marker support
        let cols = Some(vec!["all".to_string()]);
        let table =
            Datatype::Blocks.table_schema(&ColumnEncoding::Hex, &None, &None, &cols, None).unwrap();
        assert_eq!(15, table.columns().len());
        assert!(table.columns().contains(&"hash"));
        assert!(table.columns().contains(&"transactions_root"));
    }

    #[test]
    fn test_table_schema_include_cols() {
        let inc_cols = Some(vec!["chain_id".to_string(), "receipts_root".to_string()]);
        let table = Datatype::Blocks
            .table_schema(&ColumnEncoding::Hex, &inc_cols, &None, &None, None)
            .unwrap();
        assert_eq!(9, table.columns().len());
        assert_eq!(["chain_id", "receipts_root"], table.columns()[7..9]);

        // Non-existing include is skipped
        let inc_cols = Some(vec!["chain_id".to_string(), "foo_bar".to_string()]);
        let table = Datatype::Blocks
            .table_schema(&ColumnEncoding::Hex, &inc_cols, &None, &None, None)
            .unwrap();
        assert_eq!(Some(&"chain_id"), table.columns().last());
        assert!(!table.columns().contains(&"foo_bar"));

        // "all" marker support
        let inc_cols = Some(vec!["all".to_string()]);
        let table = Datatype::Blocks
            .table_schema(&ColumnEncoding::Hex, &inc_cols, &None, &None, None)
            .unwrap();
        assert_eq!(15, table.columns().len());
        assert!(table.columns().contains(&"hash"));
        assert!(table.columns().contains(&"transactions_root"));
    }

    #[test]
    fn test_table_schema_exclude_cols() {
        // defaults
        let table =
            Datatype::Blocks.table_schema(&ColumnEncoding::Hex, &None, &None, &None, None).unwrap();
        assert_eq!(7, table.columns().len());
        assert!(table.columns().contains(&"author"));
        assert!(table.columns().contains(&"extra_data"));

        let ex_cols = Some(vec!["author".to_string(), "extra_data".to_string()]);
        let table = Datatype::Blocks
            .table_schema(&ColumnEncoding::Hex, &None, &ex_cols, &None, None)
            .unwrap();
        assert_eq!(5, table.columns().len());
        assert!(!table.columns().contains(&"author"));
        assert!(!table.columns().contains(&"extra_data"));

        // Non-existing exclude is ignored
        let ex_cols = Some(vec!["timestamp".to_string(), "foo_bar".to_string()]);
        let table = Datatype::Blocks
            .table_schema(&ColumnEncoding::Hex, &None, &ex_cols, &None, None)
            .unwrap();
        assert_eq!(6, table.columns().len());
        assert!(!table.columns().contains(&"timestamp"));
        assert!(!table.columns().contains(&"foo_bar"));
    }

    #[test]
    fn test_table_schema_include_and_exclude_cols() {
        let inc_cols = Some(vec!["chain_id".to_string(), "receipts_root".to_string()]);
        let ex_cols = Some(vec!["author".to_string(), "extra_data".to_string()]);
        let table = Datatype::Blocks
            .table_schema(&ColumnEncoding::Hex, &inc_cols, &ex_cols, &None, None)
            .unwrap();
        assert!(!table.columns().contains(&"author"));
        assert!(!table.columns().contains(&"extra_data"));
        assert_eq!(7, table.columns().len());
        assert_eq!(["chain_id", "receipts_root"], table.columns()[5..7]);
    }
}<|MERGE_RESOLUTION|>--- conflicted
+++ resolved
@@ -1,11 +1,7 @@
-<<<<<<< HEAD
 /// types and functions related to schemas
 use std::collections::HashSet;
 
-use indexmap::IndexMap;
-=======
 use indexmap::{IndexMap, IndexSet};
->>>>>>> cabe7b04
 use thiserror::Error;
 
 use crate::types::{ColumnEncoding, Datatype};
