--- conflicted
+++ resolved
@@ -7,27 +7,15 @@
 #[cryo_to_df::to_df(Datatype::StorageDiffs)]
 #[derive(Default)]
 pub struct StorageDiffs {
-<<<<<<< HEAD
     pub(crate) n_rows: u64,
     pub(crate) block_number: Vec<Option<u32>>,
-    pub(crate) transaction_index: Vec<Option<u64>>,
+    pub(crate) transaction_index: Vec<Option<u32>>,
     pub(crate) transaction_hash: Vec<Option<Vec<u8>>>,
     pub(crate) address: Vec<Vec<u8>>,
     pub(crate) slot: Vec<Vec<u8>>,
     pub(crate) from_value: Vec<Vec<u8>>,
     pub(crate) to_value: Vec<Vec<u8>>,
     pub(crate) chain_id: Vec<u64>,
-=======
-    n_rows: u64,
-    block_number: Vec<Option<u32>>,
-    transaction_index: Vec<Option<u32>>,
-    transaction_hash: Vec<Option<Vec<u8>>>,
-    address: Vec<Vec<u8>>,
-    slot: Vec<Vec<u8>>,
-    from_value: Vec<Vec<u8>>,
-    to_value: Vec<Vec<u8>>,
-    chain_id: Vec<u64>,
->>>>>>> a267001b
 }
 
 #[async_trait::async_trait]
