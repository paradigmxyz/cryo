--- conflicted
+++ resolved
@@ -36,7 +36,6 @@
     let semaphore = tokio::sync::Semaphore::new(max_concurrent_requests as usize);
     let semaphore = Some(semaphore);
 
-<<<<<<< HEAD
     let retry_strategy: Option<std::iter::Take<ExponentialBackoff>> = match args.max_retries {
         Some(max_retries) => match NonZeroUsize::new(max_retries) {
             Some(value) => {
@@ -49,9 +48,7 @@
         None => None,
     };
 
-=======
     let fetcher = Fetcher { provider, semaphore, rate_limiter };
->>>>>>> 7ca00739
     let output = Source {
         fetcher: Arc::new(fetcher),
         chain_id,
